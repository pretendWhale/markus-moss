## [unreleased]

<<<<<<< HEAD
- Add option to only download files from a subset of the groups in an assignment (#1) 
=======
- Fix bug where values in config file with argparse defaults were not respected (#2)
>>>>>>> 3980abd7
<|MERGE_RESOLUTION|>--- conflicted
+++ resolved
@@ -1,7 +1,4 @@
 ## [unreleased]
 
-<<<<<<< HEAD
 - Add option to only download files from a subset of the groups in an assignment (#1) 
-=======
-- Fix bug where values in config file with argparse defaults were not respected (#2)
->>>>>>> 3980abd7
+- Fix bug where values in config file with argparse defaults were not respected (#2)